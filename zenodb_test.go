--- conflicted
+++ resolved
@@ -160,11 +160,7 @@
       i * ii / COUNT(ii) AS iii,
       AVG(iv) AS iv,
       AVG(BOUNDED(iv, 0, 10)) as biv,
-<<<<<<< HEAD
-      PERCENTILE(p / 10, 99, 0, 1000, 3) as pp,
-=======
-      PERCENTILE(p, 99, 0, 1000, -1) as pp,
->>>>>>> 58caa167
+      PERCENTILE(p * 1, 99, 0, 1000, -1) as pp,
       z
     FROM inbound
     WHERE r = 'A'
@@ -413,11 +409,7 @@
 				"iii":        121,
 				"iv":         15,
 				"biv":        10,
-<<<<<<< HEAD
-				"pp":         9.9,
-=======
 				"pp":         90,
->>>>>>> 58caa167
 				"z":          0,
 				"newfield_1": 0,
 				"newfield_2": 0,
